"""
workflow manager following the specs from pyiron_workflow but more oriented on functional
programming, i.e., supports higher order functions (nodes and data as function arguments)
and implemented in a more functional (less abstract) approach.
"""

import ast
import collections
import dataclasses
import functools
import importlib
import inspect
import logging
import types
from typing import Any, Literal, TypeAlias, Union, get_type_hints, get_args, get_origin

import pandas as pd
from pyiron_workflow import wf_graph_tools

PORT_LABEL = "label"
PORT_VALUE = "value"
PORT_DEFAULT = "default"
PORT_TYPE = "type"

# class NotData:
#     def __repr__(self):
#         return 'empty port'
NotData = "NotData"  # __empty"


class DotDict(collections.OrderedDict):
    """Implementing a dot notation dictionary"""

    def __init__(self, item_type=None, *args, **kwargs):
        super().__setattr__("_item_type", item_type)
        super().__init__(*args, **kwargs)

    def __getattr__(self, attr):
        if attr in self:
            return self[attr]
        else:
            raise AttributeError(f"No such attribute: {attr}")

    def __setattr__(self, attr, value):
        self[attr] = value

    def __setitem__(self, key, value):
        if key in self.keys():
            raise TypeError(
                "'ReadOnlyDotDict' object attribute cannot be changed once set"
            )
        if self._item_type is not None:
            if not isinstance(value, self._item_type):
                raise TypeError(f"item does not match type {self._item_type}")

        super().__setitem__(key, value)

    def __delattr__(self, attr):
        if attr in self:
            del self[attr]
        else:
            raise AttributeError(f"No such attribute: {attr}")

    def add_key(self, key, value):
        super().__setattr__(key, value)
        self[key] = value

    def delete_key(self, label):
        self.__delattr__()

    def __repr__(self) -> str:
        return dict(self).__repr__()


# store and retrive types as str paths


def get_import_path_from_type(obj):
    module = obj.__module__ if hasattr(obj, "__module__") else obj.__class__.__module__
    name = obj.__name__ if hasattr(obj, "__name__") else obj.__class__.__name__
    path = f"{module}.{name}"
    if path == "numpy.ndarray":
        path = "numpy.array"
    return path


def get_type_from_path(import_path, log=None):
    # Split the path into module and object part
    module_path, _, name = import_path.rpartition(".")
    # Import the module
    try:
        module = importlib.import_module(module_path)
    except ModuleNotFoundError as e:
        log.append_stderr(e)
        return None
    # Get the object
    object_from_path = getattr(module, name)
    return object_from_path


# extract information from function


def extract_output_parameters_from_function(func):
    # Get AST of the function's source
    func_ast = ast.parse(inspect.getsource(func))

    # Find the return node in function body
    # Returns leftmost return statement or None
    return_node = next(
        (node for node in func_ast.body[0].body if isinstance(node, ast.Return)), None
    )

    if return_node is None:
        return [], []

    # Get list of return values/expressions
    if isinstance(return_node.value, ast.Tuple):
        values = return_node.value.elts
    else:
        values = [return_node.value]

    # Generate names for all returned values
    return_names = [
        value.id if isinstance(value, ast.Name) else None for value in values
    ]

    # Get list of return type hints from the function signature
    return_annotation = inspect.signature(func).return_annotation
    if return_annotation == inspect.Signature.empty:
        return_types = [None] * len(return_names)
    elif hasattr(return_annotation, "__args__"):  # Used for typing.Tuple case
        return_types = list(return_annotation.__args__)
    else:  # Used for cases such as 'int', 'str', etc.
        return_types = [return_annotation]

    output_dict = dict()
    output_dict[PORT_LABEL] = return_names
    output_dict[PORT_TYPE] = [get_import_path_from_type(t) for t in return_types]

    return output_dict


# class NoDefaultValue:
#     def __repr__(self):
#         return 'empty'

#     def to_dict(self):
#         return {
#             '__class__': self.__class__.__name__,
#             'representation': str(self)
#         }


# Define a sentinel value. This should be a unique object that you're sure won't be used as a real default value.
# no_default = "__empty"  # NoDefaultValue()

PortTypeValue: TypeAlias = Literal[
    "int",
    "float",
    "str",
    "bool",
    "None",
    "Node",
    "NotHinted",
    "NonPrimitive",
]


# from typing import Any, Literal, Union, Type, get_origin, get_args

# ----------------------------------------------------------------------
# Helper that turns a literal value into the identifier string we want.
# ----------------------------------------------------------------------
def _clean_literal_value(val: Any) -> str:
    """
    Convert a value that appears inside ``Literal[…]`` to the string that
    should be shown in the type‑hint.

    * If the user wrote ``Literal["fcc"]`` the value is the string ``"fcc"``,
      we strip the surrounding quotes → ``fcc``.
    * If the user wrote ``Literal[fcc]`` Python already stores the identifier
      as the string ``"fcc"``, so the same stripping works.
    * Numbers, bools, ``None`` etc. are returned via ``repr``.
    """
    if isinstance(val, str):
        return val.strip('\'"')
    return repr(val)


# ----------------------------------------------------------------------
# Main conversion routine (drop‑in replacement for the original one)
# ----------------------------------------------------------------------
def type_hint_to_string(type_hint: Any) -> str:   # PortTypeValue is assumed to be ``str``
    """Convert a Python type hint to the string representation used by pyiron‑workflow.

    The function recognises primitive types, ``Node``/``_NotHinted``,
    ``Optional``/``Union`` and ``Literal`` (with or without quoted items).
    Anything else is reported as ``"NonPrimitive"``.
    """
    # ------------------------------------------------------------------
    # Primitive / special‑case types
    # ------------------------------------------------------------------
    if type_hint is int:
        return "int"
    if type_hint is float:
        return "float"
    if type_hint is str:
        return "str"
    if type_hint is bool:
        return "bool"
    if type_hint is None or type_hint is type(None):
        return "None"
    if type_hint is Node:                     # type: ignore[name-defined]
        return "Node"
    if type_hint is _NotHinted:               # type: ignore[name-defined]
        # print("Not hinted: ", type_hint)
        return "NotHinted"

    # ------------------------------------------------------------------
    # Union / Optional handling
    # ------------------------------------------------------------------
    origin = get_origin(type_hint)
    if origin is Union:
        args = get_args(type_hint)

        # Detect the ``Optional[T]`` pattern (Union[T, None])
        if len(args) == 2 and type(None) in args:
            non_none = args[0] if args[1] is type(None) else args[1]
            return f"Optional[{type_hint_to_string(non_none)}]"

        # Generic Union – recurse on each argument
        inner = ", ".join(type_hint_to_string(a) for a in args)
        return f"Union[{inner}]"

    # ------------------------------------------------------------------
    # Literal handling (with or without quotes)
    # ------------------------------------------------------------------
    if origin is Literal:
        raw_vals = get_args(type_hint)               # e.g. (fcc, bcc, "hcp")
        cleaned = [_clean_literal_value(v) for v in raw_vals]
        return f"Literal[{', '.join(cleaned)}]"

    # ------------------------------------------------------------------
    # Fallback for everything else
    # ------------------------------------------------------------------
    return "NonPrimitive"


def value_to_string(value: Any) -> str | None:
    hint = type_hint_to_string(type(value))
    if hint in ("int", "float", "bool", "None"):
        return str(value)
    elif hint == "str":
        return f'"{value}"'
    else:
        return None


class _NotHinted:
    """For registering un-hinted function arguments."""


def extract_input_parameters_from_function(function: callable) -> dict:
    # Extracting function signature
    signature = inspect.signature(function)

    # Get type hints
    type_hints = get_type_hints(function)

    labels = []
    types = []
    defaults = []

    # Collecting parameter names, types, and default values
    for name, parameter in signature.parameters.items():
        type_hint = type_hints.get(
            name, _NotHinted
        )  # TODO: keep here the full type info (use type_hint_to_string only when converting to gui)
        # print("type_hint: ", type_hint)
        labels.append(name)
        types.append(type_hint_to_string(type_hint))

        if parameter.default is inspect.Parameter.empty:
            defaults.append(NotData)  # no_default)
        else:
            defaults.append(parameter.default)
    # print('types: ', types)
    output_dict = dict()
    output_dict[PORT_LABEL] = labels
    output_dict[PORT_TYPE] = types
    output_dict[PORT_DEFAULT] = defaults

    return output_dict


def extract_dataclass_parameters(dataclass_instance: dataclasses.dataclass):
    labels = [field.name for field in dataclasses.fields(type(dataclass_instance))]
    types = [field.type for field in dataclasses.fields(type(dataclass_instance))]
    defaults = [getattr(dataclass_instance, name) for name in labels]

    output_dict = dict()
    output_dict[PORT_LABEL] = labels
    output_dict[PORT_TYPE] = [type_hint_to_string(t) for t in types]
    output_dict[PORT_DEFAULT] = defaults

    return output_dict


# Node utilities


def add_field(data, **kwargs):
    for key, value in kwargs.items():
        if isinstance(value, list):
            data[key] = value
        else:
            ref_key = list(data.keys())[0]
            data[key] = [value for _ in data[ref_key]]
    return data


class Attribute:
    # TODO: add read_only option (modify via explicit update method)
    def __init__(
        self, dataset: dict, label: str, callbacks: dict = {}, read_only: bool = False
    ):
        self.__dataset = dataset
        self.__label = label
        self.__callbacks = callbacks
        self.__read_only = read_only

    @property
    def _index(self):
        return self.__dataset[PORT_LABEL].index(self.__label)

    def _to_dict(self):
        attr_dict = dict()
        for key, value in self.__dataset.items():
            attr_dict[key] = value[self._index]

        return attr_dict

    def __getattr__(self, key):
        if key.startswith("__"):
            logging.debug(key, object.__getattribute__(self, key))
            return object.__getattribute__(self, key)
        return self.__dataset[key][self._index]

    def __setattr__(self, key, value):
        logging.debug("Attribute.__setattr__", key, value)
        # if self.__read_only:
        #     raise AttributeError("This Attribute instance is read-only")
        if key.startswith("_Attribute__"):
            self.__dict__[key] = value
        else:
            self.__dataset[key][self._index] = value
            if key in self.__callbacks:
                logging.debug("callback: ", key)
                self.__callbacks[key](value)

    def __dir__(self):
        return self.__dataset.keys()

    def _repr_html_(self):
        return pd.Series(self._to_dict())

    def __repr__(self):
        return pd.Series(self._to_dict()).__repr__()
        # return self._to_dict().__repr__()


class Port(Attribute):
    def __init__(self, dataset, port_label):
        callbacks = {PORT_VALUE: self.value_changed}
        super().__init__(dataset, port_label, callbacks)

    def value_changed(self, value):
        self.ready = True
        logging.debug("value changed: value", value)

    # def __repr__(self):
    #     return f"<Port id={self.labels} value={self.value} ready={self.ready}>"


@dataclasses.dataclass
class Connection:
    owner: "Node"
    label: str


@dataclasses.dataclass
class DataElement:
    label: str
    type: str
    default: Any = NotData
    value: Any = NotData
    ready: bool = False
    _data: dict = None

    # add function to update value
    @property
    def connected(self):
        return isinstance(self.value, (Port, Node))

    @property
    def _value(self):
        return self.value

    @_value.setter
    def _value(self, value):
        self._data[PORT_VALUE][self._data[PORT_LABEL].index(self.label)] = value
        self.value = value

    @property
    def connections(self):
        if not self.connected:
            return []
        upstream_node: Node
        upstream_port_lable: str
        if isinstance(self.value, Port):
            upstream_node = self.value.node
            upstream_port_label = self.value.label
        elif isinstance(self.value, Node):
            # if self.type == "Node":
            #     raise NotImplementedError(
            #         "Cf. https://github.com/JNmpi/pyiron_core/issues/19"
            #     )
            upstream_node = self.value
            upstream_port_label = self.value.inputs.data[PORT_LABEL][0]
        return [Connection(upstream_node, upstream_port_label)]

    def type_hint(self, v):
        import numpy
        import ase
        import pyiron_nodes

        if isinstance(self.type, str):
            # print('type: ', self.type, v)
            if self.type == "builtins.NoneType":
                # let the deserializer handle NoneType
                return v
            if self.type.endswith("_postfix"):
                my_type = self.type.replace("_postfix", "")
                # print('type: ', my_type, v)
                return eval(my_type)().dataclass(**v["__getstate__"])
            return eval(self.type)(v)
        return self.type(v)


class Data:
    # TODO: make it a pure function (copy)
    def __init__(self, data, attribute=Attribute):
        super().__setattr__("data", data)
        self._attribute = attribute

    def __getattr__(self, key):
        # print('Data.__getattr__: ', key, self.data[PORT_LABEL])
        if key not in self.data[PORT_LABEL]:
            raise AttributeError(f"No attribute named {key}")

        return self._attribute(self.data, key)

    def __setattr__(self, key, value):
        if key.startswith("_"):
            object.__setattr__(self, key, value)
        elif key not in self.data[PORT_LABEL]:
            raise AttributeError(f"No attribute named {key}")
        else:
            attribute = self.__getattr__(key)
            # print("Data.__setattr__: ", key, id(attribute))
            attribute.__setattr__(PORT_VALUE, value)

    def __setitem__(self, key, value):
        if key not in self.data[PORT_LABEL]:
            raise AttributeError(f"No attribute named {key}")
        else:
            attribute = self.__getattr__(key)
            attribute.__setattr__(PORT_VALUE, value)

    def __dir__(self):
        return self.data[PORT_LABEL]

    def keys(self):
        return self.__dir__()

    def __repr__(self):
        return str(self.data)

    def _repr_html_(self):
        return pd.DataFrame(self.data)._repr_html_()

    def __getitem__(self, key):
        index = self.data[PORT_LABEL].index(key)
        element = DataElement(
            label=key,
            type=self.data[PORT_TYPE][index],
            # value=self.data[PORT_VALUE][index],
            ready=self.data["ready"][index],
            _data=self.data,
        )
        element.value = self.data[PORT_VALUE][index]
        if PORT_DEFAULT in self.data:
            element.default = self.data[PORT_DEFAULT][index]
        return element

    def __iter__(self):
        for label in self.data[PORT_LABEL]:
            yield self[label]

    # define items() method
    def items(self):
        for label in self.data[PORT_LABEL]:
            yield label, self[label]


# Node definition
class Node:
    def __init__(
        self,
        func=None,
        inputs=Data(
            {
                PORT_LABEL: [],
                PORT_TYPE: [],
                PORT_DEFAULT: [],
                PORT_VALUE: [],
            },
            attribute=Port,
        ),
        outputs=Data({PORT_LABEL: [], PORT_TYPE: [], PORT_VALUE: []}, attribute=Port),
        label=None,
        output_labels=None,
        node_type=None,
        orig_func=None,
        _graph_node=None,
    ):

        self.node_type = node_type

        self.inputs = inputs
        self.outputs = outputs

        self._func = func
        self._workflow = None
        self._graph_node = _graph_node  # link to parent graph node

        if func is None:
            return

        if orig_func is None:
            self.function = get_function_data(func)
        else:
            self.function = get_function_data(orig_func)
            self.dataclass = orig_func  # TODO: rather specific to dataclass nodes, needs to be generalized

        # TODO: improve (add len to data)
        self.inputs.data["node"] = len(self.inputs.data[PORT_LABEL]) * [self]
        self.outputs.data["node"] = len(self.outputs.data[PORT_LABEL]) * [self]

        self.label = label
        if label is None:
            self.label = self.function.name

        if output_labels is not None:
            outs = self.outputs.data[PORT_LABEL]
            for i, (label_outs, label_out) in enumerate(zip(outs, output_labels)):
                if label_outs is None:
                    # self.outputs.data[PORT_LABEL][i] = label_out
                    outs[i] = label_out

        # validate that all output labels are given and unique
        if len(set(self.outputs.data[PORT_LABEL])) != len(
            self.outputs.data[PORT_LABEL]
        ):
            raise ValueError(
                f"Node creator: Output labels must be unique: {self.outputs.data[PORT_LABEL]}"
            )
        if None in self.outputs.data[PORT_LABEL]:
            raise ValueError("Node creator: Output labels must be given")

        # print("node_output_labels: ", output_labels)
        # print("node_outputs_labels: ", self.outputs.data[PORT_LABEL], self.label)

    @property
    def kwargs(self):
        values = self.inputs.data[PORT_VALUE]
        labels = self.inputs.data[PORT_LABEL]
        types = self.inputs.data[PORT_TYPE]
        return {k: self._get_value(v, t) for k, v, t in zip(labels, values, types)}

    @property
    def n_out_labels(self):
        return len(self.outputs.data[PORT_LABEL])

    @property
    def n_inp_labels(self):
        return len(self.inputs.data[PORT_LABEL])

    def _get_value(self, inp_port, inp_type):
        # print("get_value: ", inp_type, type(inp_port))
        # this is the function that realizes nodes as inputs
        # -> analogous to higher order functions in functional programming"
        # node_type_as_str = get_import_path_from_type(Node)
        if isinstance(inp_port, Node):
            # check whether input type is a node (provide node rather than node output value)
            if inp_type == "Node":  # node_type_as_str:
                val = inp_port.copy()
                # add hash to closure node
                import pyiron_database.instance_database as idb

                try:
                    hash = idb.get_hash(inp_port)
                    # inp_port._hash_parent = hash
                except Exception as e:
                    print("Error getting hash for node:", inp_port.label, e)
                    hash = None
                inp_port._hash_parent = hash
                print("copy node: ", val.label, inp_port._hash_parent)
                # print("copy node: ", val.label)
            else:
                val = inp_port.outputs.data["value"][0]
        elif isinstance(inp_port, Port):
            if (
                inp_type == "Node"
            ):  # should be used only as quick fix (node rather than port should be provided)
                val = inp_port.node.copy()
                # add hash to closure node
                import pyiron_database.instance_database as idb

                hash = idb.get_hash(val)
                val._hash_parent = hash
                print("copy node (port): ", val.label, val._hash_parent)
                # print("copy port: ", val.label, val.inputs)
            else:
                val = inp_port.value

        else:
            val = inp_port

        return val

    def to_inputs(self, *args: Any, **kwargs: Any):
        i_args = 0
        labels = self.inputs.data[PORT_LABEL]
        for key in labels:
            if key in kwargs:
                self.inputs[key] = kwargs[key]
            elif i_args < len(args):
                self.inputs[key] = args[i_args]
                i_args += 1

    def __call__(self, *args: Any, **kwargs: Any) -> Any:
        self.to_inputs(*args, **kwargs)
        out = self.run()
        return out  # self.run()

    # def __getstate__(self):
    #     state = dict(
    #         label=self.label,
    #         import_path=self.function.import_path,
    #     )
    #     return state

    def _set_state(self, state):
        pass

    def run(self, db=None):
        import pyiron_database.instance_database as idb
        from datetime import datetime
        import getpass

        if "store" in self.inputs.keys():
            if self.inputs.store.value:
                restored = False
                try:
                    restored = idb.restore_node_outputs(self)
                    # print("restored: ", restored)
                except FileNotFoundError as e:
                    print("No stored data found for node: ", self.label)
                except Exception as e:
                    print("Error restoring node outputs: ", e)
                    restored = idb.restore_node_outputs(self)

                if restored:
                    if len(self.outputs.data[PORT_VALUE]) == 1:
                        return self.outputs.data[PORT_VALUE][0]
                    # TODO: check if tuple rather than list is needed
                    return self.outputs.data[PORT_VALUE]
            # print("node_0: ", self.inputs.node.value.node.inputs)

        self._start_time = datetime.now()
        self._validate_input()
        if self.node_type in ["macro_node", "graph"]:
            subgraph_return = self._run()  # initialize the workflow (do not run it)
            return_tuple = (
                subgraph_return
                if isinstance(subgraph_return, tuple)
                else (subgraph_return,)
            )
            returned_ports = tuple(
                (
                    p
                    if isinstance(p, Port)
                    else p.outputs.__getattr__(p.outputs.data["label"][0])
                )
                for p in return_tuple
            )
            self._wf_macro = returned_ports[0].node._workflow
            self._wf_macro.run()  # Now run it
            out = (
                tuple(p.value for p in returned_ports)
                if len(return_tuple) > 1
                else returned_ports[0].value
            )
        else:
            out = self._run()
        self._run_set_values(out)
        end_time = datetime.now()
        # get execution time as float

        self._execution_time = (end_time - self._start_time).total_seconds()
        # get user name
        self._user = getpass.getuser()

        if "store" in self.inputs.keys():
            if self.inputs.store.value:
                if db is not None:
                    idb.store_node_in_database(
                        db,
                        self,
                        store_outputs=True,
                        store_input_nodes_recursively=True,
                    )
<<<<<<< HEAD
                else:
                    idb.store_node_outputs(self)

=======
                else:  # explicitly store node if there is no database
                    path = idb.store_node_outputs(self)
                    print("stored: ", self.label, path)
>>>>>>> 2c6e9360

        return out

    def _validate_input(self):
        if not all(self.inputs.data["ready"]):
            raise ValueError(
                "Input data missing", self.label, self.inputs.data["ready"]
            )

    def _run_set_values(self, out):
        for i in range(self.n_out_labels):
            if self.n_out_labels == 1:
                self.outputs.data[PORT_VALUE][i] = out
            else:
                self.outputs.data[PORT_VALUE][i] = out[i]
            self.outputs.data["ready"][i] = True

    def _run(self):
        # print("node_run: ", self.label, self.kwargs, self._func)
        return self._func(**self.kwargs)

    # TODO: quick fix only, needs serious update based on workflow graph analysis
    def pull(self):
        if self._workflow is not None:
            out = wf_graph_tools.pull_node(self._workflow, self.label)
            # self._workflow.run()
        else:
            out = self.run()
        return out
        # return self.outputs.data[PORT_VALUE]

    def _get_non_default_input(self):
        return {
            k: v
            for k, v, default in zip(
                self.inputs.data[PORT_LABEL],
                self.inputs.data[PORT_VALUE],
                self.inputs.data[PORT_DEFAULT],
            )
            if ((default == NotData) or (str(default) != str(v)))
            and not isinstance(v, (Node, Port))
        }

    def __getstate__(self):
        return dict(
            label=self.label,
            function=self.function["import_path"],
            inputs=self._get_non_default_input(),
        )

    # @classmethod
    def __setstate__(self, state):
        new_instance = get_node_from_path(state["function"])(**state["inputs"])
        new_instance.label = state["label"]
        self.__dict__.update(new_instance.__dict__)
        return new_instance

    @classmethod
    def from_dict(cls, node_dict):
        node = get_node_from_path(node_dict["function"])(**node_dict["inputs"])
        # print("inputs: ", node_dict["inputs"], node.inputs)
        return node

    def copy(self):
        # make a deep copy of the inputs
        # only values need to be copied, all other node input attributes are immutable
        inp_val_copy = [v for v in self.inputs.data[PORT_VALUE]]
        inp_copy = Data(
            {
                PORT_LABEL: self.inputs.data[PORT_LABEL],
                PORT_TYPE: self.inputs.data[PORT_TYPE],
                PORT_DEFAULT: self.inputs.data[PORT_DEFAULT],
                PORT_VALUE: inp_val_copy,
                "ready": self.inputs.data["ready"],
            },
            attribute=Port,
        )
        return Node(
            func=self._func,
            inputs=inp_copy,
            outputs=self.outputs,
            label=self.label,
            output_labels=None,
            node_type=self.node_type,
            orig_func=self._func,
            _graph_node=self._graph_node,
        )


def get_node_from_path(import_path):
    # Split the path into module and object part
    module_path, _, name = import_path.rpartition(".")
    # Import the module
    try:
        module = importlib.import_module(module_path)
    except ModuleNotFoundError as e:
        return None
    # Get the object
    object_from_path = getattr(module, name)
    return object_from_path


def get_function_data(func: callable):
    function = DotDict(name=func.__name__, import_path=get_import_path_from_type(func))
    return function


def _is_equal_to_string(obj, target_string):
    if isinstance(obj, str):
        return obj == target_string
    else:
        return False  # return False if obj is not a string


def get_inputs_data(func, extract_input_parameters, *args, **kwargs):
    data = add_field(
        data=extract_input_parameters(func), ready=False, value=NotData  # PORT_VALUE
    )
    # print("default: ", data[PORT_DEFAULT])
    values_default = [
        (default if not _is_equal_to_string(default, NotData) else NotData)
        for default in data[PORT_DEFAULT]
    ]
    # print("default: ", data[PORT_DEFAULT], values_default)

    args_list = list(args)  # Convert args (a tuple) into a list

    values = [
        (kwargs[l] if l in kwargs else args_list[i] if i < len(args_list) else d)
        for i, (l, d) in enumerate(zip(data[PORT_LABEL], values_default))
    ]

    ready = [not _is_equal_to_string(value, NotData) for value in values]
    # print("values: ", values, args_list, kwargs, ready, values_default)

    data = add_field(data, value=values, ready=ready)  # PORT_VALUE
    inputs = Data(data, attribute=Port)
    return inputs


def get_outputs_data(func, extract_output_parameters):
    data = add_field(
        data=extract_output_parameters(func),
        ready=False,
        value=None,  # PORT_VALUE
    )
    outputs = Data(data, attribute=Port)
    return outputs


# The "NULL" object is used to differentiate between the decorator being called with no arguments
# or with the function to be decorated as the argument. The NULL object is unlikely to be confused
# with other parameters that users may pass to the decorator, making it a better placeholder than
# None.
NULL = object()


def make_node_decorator(
    inner_wrap_return_func, name_postfix, node_type="function_node"
):
    """Create a decorator for a function node.

    Args:
        inner_wrap_return_func (callable): A function that defines the return value of the inner_wrapper.
        name_postfix (str): Post fix for the function name.
        node_type (str, optional): Node type. Defaults to "function_node".

    Returns:
        callable: The created decorator.
    """

    def _node_decorator(*args, **kwargs):
        # label = None

        def wrapper(func=None):
            # func_print = func
            if kwargs and "labels" in kwargs:
                # print("kwargs", kwargs)
                output_labels = kwargs["labels"]
            elif args:
                # print("args", args, isinstance(args[0], str))
                if isinstance(args[0], str):
                    output_labels = list(args)
                elif isinstance(args[0], list):
                    output_labels = args[0]
                else:
                    output_labels = None
            else:
                # print("no labels")
                output_labels = None

            if isinstance(output_labels, str):
                output_labels = [output_labels]
            # print("output_labels: ", output_labels)

            # print('output_labels',  output_labels)
            # print('all: ', args, type(args), len(args), kwargs, output_labels, func)

            @functools.wraps(func)
            def inner_wrapper(*f_args, **f_kwargs):
                import copy

                # print('inner: ', f_args, f_kwargs, inspect.getsource(func))
                if hasattr(func, "__wrapped__"):
                    print("wrapped: ", func.__wrapped__)

                cf_kwargs = copy.copy(f_kwargs)
                # print("inner_wrapper: ", inner_wrap_return_func)
                label = None
                if "label" in f_kwargs:
                    label = f_kwargs["label"]
                    del cf_kwargs["label"]
                # print('inner2: ', f_args, f_kwargs, cf_kwargs)
                return inner_wrap_return_func(
                    func, label, output_labels, node_type, *f_args, **cf_kwargs
                )

            # if hasattr(func, "__wrapped__"):
            #     print('wrapped: ', func.__wrapped__)
            inner_wrapper.__name__ += name_postfix

            return inner_wrapper

        if args and callable(args[0]):  # decorating without arguments
            return wrapper(args[0])  # passing the function to the decorator
        else:  # decorating with arguments
            return wrapper

    # print("_node_decorator", _node_decorator)
    return _node_decorator


# as_function_node decorator
def _return_as_function_node(
    func, label, output_labels, node_type, *f_args, **f_kwargs
):
    # replace this function with your custom return function
    return Node(
        func=func,
        inputs=get_inputs_data(
            func, extract_input_parameters_from_function, *f_args, **f_kwargs
        ),
        outputs=get_outputs_data(func, extract_output_parameters_from_function),
        label=label,
        output_labels=output_labels,
        node_type=node_type,
    )


as_function_node = make_node_decorator(
    _return_as_function_node, "_postfix", "function_node"
)


# as_inp_dataclass_node decorator
def _return_as_inp_dataclass_node(
    func, label, output_labels, node_type, *f_args, **f_kwargs
):

    return Node(
        func=dataclasses.dataclass(func),
        inputs=get_inputs_data(
            dataclasses.dataclass(func)(),
            extract_dataclass_parameters,
            *f_args,
            **f_kwargs,
        ),
        outputs=Data(
            {
                "label": ["dataclass"],
                "type": ["dataclass"],
                "ready": [False],
                "value": [None],
            },
            attribute=Port,
        ),
        label=label,
        output_labels=output_labels,
        node_type=node_type,
    )


as_inp_dataclass_node = make_node_decorator(
    _return_as_inp_dataclass_node, "_postfix", "inp_dataclass_node"
)


# as_out_dataclass_node decorator
def _return_as_out_dataclass_node(
    func, label, output_labels, node_type, *f_args, **f_kwargs
):

    def func_dataclass(**kwargs):
        if len(kwargs.keys()) != 1:
            raise ValueError(
                "dataclass output node should contain only a single input variable",
                kwargs.keys(),
            )
        value = list(kwargs.values())[0]
        if value is None:
            raise ValueError(
                "dataclass output node should contain a non-None input variable"
            )
        return tuple(dataclasses.asdict(value).values())

    def find_single_element(func, *args, **kwargs):
        if args and len(args) == 1:
            return args[0]
        elif kwargs and len(kwargs) == 1:
            return next(iter(kwargs.values()))
        else:
            return dataclasses.dataclass(func)()

    # print("func: ", func(), is_dataclass(func()))
    return Node(
        func=func_dataclass,
        inputs=Data(
            {
                "label": ["dataclass"],
                "type": ["dataclass"],
                "ready": [True],
                "value": [find_single_element(func, *f_args, **f_kwargs)],
                "default": [dataclasses.dataclass(func)()],
            },
            attribute=Port,
        ),
        outputs=get_outputs_data(
            dataclasses.dataclass(func)(), extract_dataclass_parameters
        ),
        label=label,
        output_labels=output_labels,
        node_type=node_type,
        orig_func=func,  # provide original function to get correct libpath
    )


as_out_dataclass_node = make_node_decorator(
    _return_as_out_dataclass_node, "_postfix", "out_dataclass_node"
)


# macro node decorator
def _return_as_macro_node(func, label, output_labels, node_type, *f_args, **f_kwargs):
    # print("macro: ", inspect.getsource(func))
    node = _return_as_function_node(
        func, label, output_labels, node_type, *f_args, **f_kwargs
    )
    out = node._run()  # initialize the workflow (do not run it)
    if isinstance(out, tuple):
        out = out[0]
    if isinstance(out, Port):
        out = out.node

    node._wf_macro = out._workflow

    return node


as_macro_node = make_node_decorator(_return_as_macro_node, "_postfix", "macro_node")


WORKFLOW_DIR = "../pyiron_nodes/local_workflows"


class Workflow:
    def __init__(self, label, workflow_dir=WORKFLOW_DIR):
        super().__setattr__("_nodes", collections.OrderedDict())
        super().__setattr__("_edges", [])
        super().__setattr__("label", label)
        # super().__setattr__("workflow_dir", workflow_dir)
        super().__setattr__("_protected_names", ["add_node", "label", "run"])

    def add_node(self, label, node):
        # print(f"Adding node with value: {node} {self.child_labels}")
        if label in self.child_labels:
            # print(f"Node with label {label} already exists")
            # Split the original label and the counter if it ends with a number
            parts = label.rsplit("_", 1)
            if len(parts) > 1 and parts[-1].isdigit():
                base_label = parts[0]
                counter = int(parts[1])
            else:
                base_label = label
                counter = 1

            # Create a new unique label by incrementing the counter if needed
            label = f"{base_label}_{counter}"
            while label in self.child_labels:
                counter += 1
                label = f"{base_label}_{counter}"

            # print(f"New label: {label}")

        node.label = label
        node._workflow = self

        self._nodes[label] = node
        super().__setattr__(label, node)
        # print(f"Node added: {label} {self.child_labels} {node.label}")
        self._get_edges(node)

    def remove_node(self, label):
        if label in self.child_labels:
            del self._nodes[label]
            delattr(self, label)
            edges = [
                edge
                for edge in self._edges
                if (edge["source"] != label) & (edge["target"] != label)
            ]
            super().__setattr__("_edges", edges)
        else:
            raise ValueError(f"Node with label {label} does not exist")

    # for backward compatibility, should be removed
    def remove_child(self, label):
        self.remove_node(label)

    @property
    def child_labels(self):
        return self._nodes.keys()

    def __setattr__(self, label, value):
        # Checking if name is "node". If it is, redirect to add_node method
        if isinstance(value, Node):
            if label.startswith("_") | (label in self._protected_names):
                raise ValueError(f"Invalid name for a node label: {label}")
            if label in self.child_labels:
                raise ValueError(f"Node with label {label} already exists")
            self.add_node(label=label, node=value)
            # else:
            # If the attribute is not "node", use the regular attribute setting mechanism
            super().__setattr__(label, value)

    def _get_edges(self, node):
        values = node.inputs.data[PORT_VALUE]
        labels = node.inputs.data[PORT_LABEL]
        for l, v in zip(labels, values):
            # print('ports: ', l, type(v))
            if isinstance(v, Port):
                source = v.node.label
                sourceHandle = v.label
                target = node.label
                targetHandle = l  # v.label
            elif isinstance(v, Node):
                source_node = v
                source = source_node.label
                # print('source_node: ', source_node, source_node.outputs.data[PORT_LABEL], node.label)
                if source_node.n_out_labels == 1:
                    sourceHandle = source_node.outputs.data["label"][0]
                else:
                    raise ValueError(
                        "Node {node.label} has multiple output ports. Please specify the port to connect."
                    )

                target = node.label
                targetHandle = l
            else:
                continue

            edge = dict(
                source=source,
                sourceHandle=sourceHandle,
                target=target,
                targetHandle=targetHandle,
            )
            self._edges.append(edge)
            # print(f"{source}/{sourceHandle} -> {target}/{targetHandle}")
            logging.info(f"{source}/{sourceHandle} -> {target}/{targetHandle}")

    def _set_edges(self, value):
        super().__setattr__("_edges", value)

        # set source value to target node
        for edge in self._edges:
            source = edge["source"]
            target = edge["target"]
            sourceHandle = edge["sourceHandle"]
            targetHandle = edge["targetHandle"]
            source_node = self._nodes[source]
            target_node = self._nodes[target]

            ind_label = target_node.inputs.data[PORT_LABEL].index(targetHandle)
            num_outputs = (
                source_node.n_out_labels
            )  # len(source_node.outputs.data[PORT_LABEL])
            # print('set_edges: ', source, target, targetHandle, ind_label, num_outputs, source_node.outputs.data[PORT_LABEL])
            if num_outputs == 1:
                target_node.inputs.data[PORT_VALUE][ind_label] = source_node
            elif num_outputs > 1:
                target_node.inputs.data[PORT_VALUE][ind_label] = (
                    source_node.outputs.__getattr__(sourceHandle)
                )
            target_node.inputs.data["ready"][ind_label] = True  # TODO: make it dynamic

    def run(self, debug=False):
        return wf_graph_tools.run_wf(self, debug=debug)

    def __repr__(self):
        return "pyiron_workflow instance: \n" + wf_graph_tools.get_code_from_wf(self)

    def save(self, filename, workflow_dir=WORKFLOW_DIR, overwrite=False):
        graph = wf_graph_tools.get_graph_from_wf(self)

        return wf_graph_tools._save_graph(
            graph=graph,
            filename=filename,
            workflow_dir=workflow_dir,
            overwrite=overwrite,
        )

    @staticmethod
    def load(filename, workflow_dir=None):
        if workflow_dir is None:
            workflow_dir = WORKFLOW_DIR
        graph = wf_graph_tools._load_graph(filename=filename, workflow_dir=workflow_dir)
        wf = wf_graph_tools.get_wf_from_graph(graph)
        return wf


@as_function_node
def identity(x):
    return x<|MERGE_RESOLUTION|>--- conflicted
+++ resolved
@@ -167,8 +167,6 @@
 ]
 
 
-# from typing import Any, Literal, Union, Type, get_origin, get_args
-
 # ----------------------------------------------------------------------
 # Helper that turns a literal value into the identifier string we want.
 # ----------------------------------------------------------------------
@@ -203,18 +201,17 @@
     # ------------------------------------------------------------------
     if type_hint is int:
         return "int"
-    if type_hint is float:
+    elif type_hint is float:
         return "float"
-    if type_hint is str:
+    elif type_hint is str:
         return "str"
-    if type_hint is bool:
+    elif type_hint is bool:
         return "bool"
-    if type_hint is None or type_hint is type(None):
+    elif type_hint is None or type_hint is type(None):
         return "None"
-    if type_hint is Node:                     # type: ignore[name-defined]
+    elif type_hint is Node:
         return "Node"
-    if type_hint is _NotHinted:               # type: ignore[name-defined]
-        # print("Not hinted: ", type_hint)
+    elif type_hint is _NotHinted:
         return "NotHinted"
 
     # ------------------------------------------------------------------
@@ -732,15 +729,9 @@
                         store_outputs=True,
                         store_input_nodes_recursively=True,
                     )
-<<<<<<< HEAD
                 else:
                     idb.store_node_outputs(self)
 
-=======
-                else:  # explicitly store node if there is no database
-                    path = idb.store_node_outputs(self)
-                    print("stored: ", self.label, path)
->>>>>>> 2c6e9360
 
         return out
 
