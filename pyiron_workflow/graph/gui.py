--- conflicted
+++ resolved
@@ -81,15 +81,6 @@
         self.main_widget = main_widget
         self.db = db
 
-<<<<<<< HEAD
-        # if hash_nodes:
-        #     self.db = hs.create_nodes_table(echo=False)
-        # else:
-        self.db = None
-        self.hash_nodes = hash_nodes
-
-=======
->>>>>>> b857f55e
         self.flow_widget = pyironflow.reactflow.ReactFlowWidget(
             layout={
                 "width": f"100%",
@@ -238,12 +229,6 @@
                         self.accordion_widget.selected_index = 1
                         node = self.graph.nodes[node_name].node
 
-                        # get node hash
-<<<<<<< HEAD
-                        print("node hash: ", idb_node.get_hash(node))
-=======
-                        # print("node hash: ", idb_node.get_hash(node))
->>>>>>> b857f55e
                         if node.node_type == "graph":
                             code = base.get_code_from_graph(
                                 node.graph,
@@ -263,20 +248,10 @@
                     elif command == "run":
                         self.accordion_widget.selected_index = 1
                         self.out_widget.clear_output()
-<<<<<<< HEAD
-                        if self.db is None:
-                            out = run.pull_node(
-                                base.get_updated_graph(self.graph), node.label
-                            )
-                        else:
-                            pass
-                            # out = hs.run_node(node, self.db).outputs.to_value_dict()
-=======
 
                         out = run.pull_node(
                             base.get_updated_graph(self.graph), node.label, db=self.db
                         )
->>>>>>> b857f55e
 
                         display(out)
                     elif command == "expand":
@@ -566,15 +541,11 @@
         return GuiData(label=label)
 
     target_values = [
-<<<<<<< HEAD
-        _to_jsonifyable(v) if not isinstance(v, simple_workflow.Node) else not_data.NotData
-=======
         (
             _to_jsonifyable(v)
             if not isinstance(v, simple_workflow.Node)
             else not_data.NotData
         )
->>>>>>> b857f55e
         for v in node.inputs.data["value"]
     ]
     is_connected = [
@@ -611,11 +582,7 @@
 
 
 def _nodes_to_gui(graph: base.Graph, remove_none=True) -> decorators.NestedList:
-<<<<<<< HEAD
-    node_width = 200
-=======
     node_width = 280
->>>>>>> b857f55e
 
     nodes = decorators.NestedList()
     active_nodes = _get_active_nodes(graph)
