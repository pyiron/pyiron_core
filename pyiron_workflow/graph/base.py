__author__ = "Joerg Neugebauer"
__copyright__ = (
    "Copyright 2024, Max-Planck-Institut for Sustainable Materials GmbH - "
    "Computational Materials Design (CM) Department"
)
__version__ = "0.2"
__maintainer__ = ""
__email__ = ""
__status__ = "development"
__date__ = "Jan 3, 2025"

import copy
import dataclasses
import importlib
from typing import Union, List, Tuple

from pyiron_workflow.graph.decorators import (
    as_dotdict_dataclass,
    NestedDict,
    NestedList,
    get_import_path_from_type,
)
from pyiron_workflow.graph.edges import GraphEdge, Edges
from pyiron_workflow.simple_workflow import Data, Node, Port, Workflow, as_function_node


NotData = "NotData"


def get_node_from_path(import_path, log=None):
    # Split the path into module and object part
    module_path, _, name = import_path.rpartition(".")
    # print('module_path: ', module_path)
    # Import the module
    try:
        module = importlib.import_module(module_path)
    except ModuleNotFoundError as e:
        log.append_stderr(e)
        return None
    # Get the object
    object_from_path = getattr(module, name)
    return object_from_path


def _getstate__graph_node(self):
    node_dict = {k: self[k] for k in self.keys() if k != "node"}
    if self.node is not None:
        node_dict["node"] = self.node.__getstate__()
    # node_dict["node"] = self.node.__getstate__()
    if self.graph is not None:
        node_dict["graph"] = self.graph.__getstate__()
    return node_dict


def _setstate__graph_node(self, state):
    for k, v in state.items():
        if k == "node":
            self.node = (
                None if state["node_type"] == "graph" else Node().__setstate__(v)
            )
        elif k == "graph":
            if v is not None:
                self.graph = Graph().__setstate__(v)
            # print("setting graph: ", v, state)
            # self.graph = Graph().__setstate__(v)
        else:
            self[k] = v

    if self.node is None:
        # print(f"node is None: {self}")
        if self.graph is not None and not self.graph.label.startswith("va_"):
            self.label = self.graph.label
            self.node = graph_to_node(self.graph)

    if self.node is not None:
        # print(f"node is not None: set NodeGraph {self.node.label}, {self.label}")
        self.node._graph_node = self

    return self


@as_dotdict_dataclass(
    __getstate__=_getstate__graph_node, __setstate__=_setstate__graph_node
)
class GraphNode:
    id: str = None  # unique identifier for the node (no two nodes can have the same id)
    import_path: str = None  # import path to the node
    label: str = None  # label/name of the node
    parent_id: str = None  # parent node id
    level: int = 0  # level in the graph
    node: Node = None  # node object
    graph: "Graph" = None  # graph object if node is a macro node
    node_type: str = "node"  # type of node
    widget_type: str = None  # type of widget to display the node
    expanded: bool = False  # expanded or collapsed state


# Nodes = NestedDict[str, GraphNode]
# Edges = NestedList[str, GraphEdge]
class Nodes(NestedDict):
    def __init__(self, obj_type=GraphNode):
        super().__init__(obj_type=obj_type)


def _add_obj_to_graph(graph, obj):
    if isinstance(obj, (Node, Graph, GraphNode)):
        new_graph = add_node(graph, obj)
    elif isinstance(obj, GraphEdge):
        new_graph = add_edge(graph, **obj.asdict())
    else:
        raise TypeError(f"Unexpected node type {type(obj)}")
    return new_graph


def _getstate__graph(self):
    state = dict(
        label=self.label,
        nodes=self.nodes.__getstate__(),
        edges=self.edges.__getstate__(),
    )
    if self.root_node is not None:
        state["root_node"] = self.root_node.__getstate__()
    return state


def _setstate__graph(self, state):
    self.label = state["label"]
    self.edges = Edges().__setstate__(state["edges"])

    if "graph" in state:
        self.graph = Graph().__setstate__(state["graph"])
    else:
        self.graph = dict()
    if "root_node" in state:
        self.root_node = GraphNode().__setstate__(state["root_node"])
    self.nodes = Nodes().__setstate__(state["nodes"])
    # update node inputs according to edges
    get_updated_graph(self)

    # instantiate virtual macros in node.node using node.graph
    for key, node in self.nodes.items():
        if node is not None and node["node"] is None and not key.startswith("va_"):
            # print(f"key: {key}, node: {node}")
            graph = node.graph
            node.node = graph_to_node(graph)
    return self


@as_dotdict_dataclass(
    __add__=_add_obj_to_graph,
    __getstate__=_getstate__graph,
    __setstate__=_setstate__graph,
)
class Graph:
    # (TODO: check whether we need both id and label)
    id: str = None  # to make it behave like a node
    label: str = None
    root_node: Node = (
        None  # root node of the graph (if the graph represents a macro node)
    )
    nodes: Nodes = dataclasses.field(default_factory=lambda: NestedDict(obj_type=GraphNode))
    edges: Edges = dataclasses.field(default_factory=lambda: NestedList(obj_type=GraphEdge))
    graph: dict = dataclasses.field(default_factory=lambda: {})


def copy_nodes(nodes: Nodes) -> Nodes:

    new_nodes = Nodes(obj_type=GraphNode)
    for k, node in nodes.items():
        new_nodes[k] = GraphNode(
            **{
                kk: node[kk] if kk in ("node", "graph") else copy.copy(node[kk])
                for kk in node.keys()
            }
        )
    return new_nodes


def copy_graph(graph: Graph) -> Graph:
    return Graph(
        label=graph.label, nodes=copy_nodes(graph.nodes), edges=copy.deepcopy(graph.edges)
    )


def add_node(
    graph: "Graph", node: Union["Node", "Graph", "GraphNode"], label=None
) -> "Graph":
    label = _get_label(node, label)
    label = get_unique_label(graph, label)
    _check_label_exists(graph, label)

    node.label = label

    if isinstance(node, Node):
        if node.node_type == "macro_node":
            print(f"Adding macro node {label}")
            macro_graph = get_graph_from_macro_node(node)
            new_graph = _add_graph_instance(
                graph,
                macro_graph,
                label,
                node,
            )
        else:
            new_graph = _add_node_instance(graph, node, label)
    elif isinstance(node, Graph):
        new_graph = _add_graph_instance(graph, node, label)
    elif isinstance(node, GraphNode):
        if node.node is None:
            # should be done on GraphNode creation
            if label is None:
                label = node.id
            node.node = get_node_from_path(node.import_path)(label=label)

        new_graph = copy_graph(graph)
        new_graph.nodes[label] = node
    else:
        raise TypeError(f"Unexpected node type {type(node)}")
    new_graph = _expand_node(new_graph, label)  # TODO: validate that it is recursive
    return new_graph


def remove_node(graph: Graph, label: str) -> Graph:
    """
    Remove a node and its associated edges from the graph.

    Args:
        graph (Graph): The graph from which to remove the node.
        label (str): The label of the node to be removed.

    Returns:
        Graph: The updated graph with the node and its edges removed.
    """
    new_graph = copy_graph(graph)
    if label in graph.nodes.keys():
        if graph.nodes[label].node_type == "graph":
            # remove all child nodes of this macro node
            for node_label in graph.nodes.keys():
                if graph.nodes[node_label].parent_id == label:
                    new_graph = remove_node(new_graph, node_label)
        del new_graph.nodes[label]

    edges_to_remove = [
        edge for edge in graph.edges if edge.source == label or edge.target == label
    ]
    for edge in edges_to_remove:
        new_graph.edges.remove(edge)

    # TODO: remove node from connected ports?

    return new_graph


def remove_edge(graph: Graph, edge: GraphEdge) -> Graph:
    edge = _rewire_edge(graph, edge)
    new_graph = copy_graph(graph)
    if edge in graph.edges:
        new_graph.edges.remove(edge)
    else:
        raise ValueError(f"Edge {edge} not found in graph")
    return new_graph


def _get_label(node, label):
    if label is None:
        label = node.label
    return label


def get_unique_label(graph: Graph, label: str) -> str:
    if label in graph.nodes.keys():
        i = 1
        while f"{label}_{i}" in graph.nodes.keys():
            i += 1
        label = f"{label}_{i}"
    return label


def _check_label_exists(graph: Graph, label):
    if label in graph.nodes.keys():
        raise ValueError(f"Node with label {label} already exists")
    return True


def _add_node_instance(graph: Graph, node, label):
    new_graph = copy_graph(graph)
    new_graph.nodes[label] = GraphNode(
        id=label,
        import_path=get_import_path_from_type(node._func),
        node=node,
        label=label,
        widget_type="customNode",
    )
    return new_graph


def _add_graph_instance(graph: Graph, sub_graph: Graph, label: str = None, node=None):
    new_graph = copy_graph(graph)
    sub_graph.id = label
    # print('sub_graph: ', sub_graph.id, sub_graph.label)

    if node is None:
        if sub_graph.root_node is None:
            sub_graph = update_execution_graph(sub_graph)
            sub_graph_node = graph_to_node(sub_graph)
        else:
            sub_graph_node = sub_graph.root_node

        node = sub_graph_node
        # node = sub_graph.root_node
        import_path = None
    else:
        import_path = get_import_path_from_type(node._func)
    new_graph.nodes[label] = GraphNode(
        id=label,
        import_path=import_path,
        node=node,
        graph=sub_graph,
        label=label,
        node_type="graph",
        widget_type="customNode",
    )
    return new_graph


def _rewire_edge(graph: Graph, input_edge: GraphEdge) -> GraphEdge:
    edge = copy.copy(input_edge)
    source_node = graph.nodes[edge.source]
    target_node = graph.nodes[edge.target]
    if target_node.node_type == "graph":
        if source_node.parent_id == target_node.parent_id:
            edge.target = f"va_i_{edge.target}__{edge.targetHandle}"
            edge.targetHandle = "x"
            print(f"Rewiring edge to {edge.target}__{edge.targetHandle}")
    if source_node.node_type == "graph":
        if source_node.parent_id == target_node.parent_id:
            edge.source = f"va_o_{edge.source}__{edge.sourceHandle}"
            edge.sourceHandle = "x"
            print(f"Rewiring edge to {edge.source}__{edge.sourceHandle}")
    return edge


def add_edge(
    graph: Graph,
    source: str = None,
    target: str = None,
    sourceHandle: str = None,
    targetHandle: str = None,
):
    edge = _rewire_edge(graph, GraphEdge(source, target, sourceHandle, targetHandle))
    new_graph = copy_graph(graph)
    new_graph.edges.append(edge)
    if not (is_virtual_node(source) or is_virtual_node(target)):
        new_graph = _update_target_port(new_graph, new_graph.edges[-1])
    return new_graph


def _update_target_port(graph: Graph, edge: GraphEdge):
    source_port = graph.nodes[edge.source].node.outputs.__getattr__(edge.sourceHandle)
    graph.nodes[edge.target].node.inputs.__setattr__(edge.targetHandle, source_port)
    # print(f"updated target port {edge.targetHandle} in node {edge.target}, {source_port}")
    return graph


def _expand_node(graph, node_label: str):
    new_graph = copy_graph(graph)
    graph_node = new_graph.nodes[node_label]
    if graph_node.node_type == "graph":
        graph_node.expanded = True
        node = graph_node.graph

        for k, v in node.nodes.items():
            v.parent_id = (
                node.label
            )  # set parent id, make assignment more robust (easy to confuse id and label)
            v.level += 1
            new_graph.nodes[k] = v

        for edge in node.edges:
            new_graph.edges.append(edge)
    return new_graph


def _mark_node_as_collapsed(graph, node_label: str):
    new_graph = copy_graph(graph)
    graph_node = new_graph.nodes[node_label]
    if graph_node.node_type == "graph":
        graph_node.expanded = False
    return new_graph


def _mark_node_as_expanded(graph, node_label: str):
    new_graph = copy_graph(graph)
    graph_node = new_graph.nodes[node_label]
    if graph_node.node_type == "graph":
        graph_node.expanded = True
    return new_graph


def _get_active_nodes(graph: Graph) -> Nodes:
    active_nodes = NestedDict(obj_type=GraphNode)
    # get all nodes that are not inside a collapsed node
    for k, v in graph.nodes.items():
        if v.parent_id is None:
            active_nodes[k] = v
        else:
            parent = graph.nodes[v.parent_id]
            if parent.expanded:
                active_nodes[k] = v
    return active_nodes


def _get_active_edges(graph: Graph) -> Edges:
    active_edges = NestedList(obj_type=GraphEdge)
    active_nodes = _get_active_nodes(graph)
    # get all edges that are not inside a collapsed node
    for edge in graph.edges:
        if edge.source in active_nodes.keys() and edge.target in active_nodes.keys():
            active_edges.append(edge)
    return active_edges


####################################################################################################
# Utility functions
####################################################################################################
def remove_node_with_reconnected_edges(graph: Graph, node_label: str) -> Graph:
    new_graph = copy_graph(graph)
    # node = new_graph.nodes[node_label]
    # find single target edge to node
    source_nodes = []
    source_node_labels = []
    for edge in new_graph.edges:
        if edge.target == node_label:
            source_node = new_graph.nodes[edge.source]
            if source_node.label in source_node_labels:
                # print(f"Source node {source_node.label} already connected to {node_label}")
                continue
            source_node_labels.append(source_node.label)
            source_nodes.append(source_node)
            source_handle = edge.sourceHandle
            inner_edge = edge

    if len(source_nodes) > 1:
        print(f"Source nodes: {source_nodes}", node_label)
        raise ValueError("InputNode has multiple sources")

    if len(source_nodes) == 1:
        source_node = source_nodes[0]
        # print(f"Found source node {source_node.label}", inner_edge)

        for edge in new_graph.edges:
            if edge.source == node_label:
                new_edge = GraphEdge(
                    inner_edge.source,
                    edge.target,
                    source_handle,
                    edge.targetHandle,
                )
                # print(f"Rewiring edge {edge} to {new_edge}")
                new_graph.edges.append(new_edge)

        remove_edge(new_graph, inner_edge)
    # else:
    #     print(f"Node {node_label} has no source nodes")

    del new_graph.nodes[node_label]
    return new_graph


####################################################################################################
# Transform to and from Graph, Workflow and Code
####################################################################################################


def graph_edges_to_wf_edges(edges: Edges) -> List[dict]:
    wf_edges = []
    for edge in edges:
        if not edge.source.startswith("va_i_") and not edge.target.startswith("va_o_"):
            wf_edges.append(edge.asdict())
    return wf_edges


def get_wf_from_graph(graph: Graph) -> Workflow:
    wf = Workflow(graph.label)
    # Add nodes to Workflow
    for node in graph.nodes.values():
        label, import_path = node.label, node.import_path

        if not label.startswith("va_i_"):
            kwargs = dict()

            # Add non-default arguments to node
            for edge in graph.edges:
                if edge.target == label:
                    # TODO: get value from source node (is there not converted to string)
                    if edge.source.startswith("va_i_"):
                        if edge.sourceHandle.startswith("__str_"):
                            kwargs[edge.targetHandle] = edge.sourceHandle[6:]
                        else:
                            kwargs[edge.targetHandle] = eval(edge.sourceHandle)
                    # kwargs[target_handle] = source_handle

            new_node = get_node_from_path(import_path)(**kwargs)
            wf.add_node(label, new_node)
    wf._set_edges(graph_edges_to_wf_edges(graph.edges))

    return wf


def _build_input_argument_string(k, v, first_arg, as_string=True):
    code = ""
    if first_arg:
        first_arg = False
    else:
        code += """, """

    if isinstance(v, str) and as_string:
        code += f"""{k}='{v}'"""
    else:
        code += f"""{k}={v}"""

    return code, first_arg


def get_code_from_graph(
    graph: Graph,
    workflow_lib: str = "pyiron_workflow",
    pyiron_nodes_lib: str = "pyiron_nodes",
    sort_graph: bool = True,
    include_non_default_inputs: bool = True,
):
    """
    Generate Python source code from graph.

    Args:
        label (str): The label to use in the generated code.
        module_a (str): The name of the module to import from.
        module_b (str): The name of the module to import.

    Returns:
        str: The generated Python source code.
    """
<<<<<<< HEAD

    if sort_graph:
        graph = get_updated_graph(graph)
        graph = topological_sort(graph)

    # get input kwargs from graph
    kwargs = str()
    kwargs_list = []
    if not kwargs:
        first_arg = True
    for node in graph.nodes.values():
        if node.label.startswith("va_i_"):
            print(f"Found input node {node.label}")
            # inp = node.label.split("__")[-1]
            inp = handle_to_parent_label(node.label)
            kwargs += inp + ", "  # =None, " include default values and type hints
            kwargs_list.append(inp)
            for edge in graph.edges:
                if edge.target == node.label:
                    print(f"Found edge {edge}")

        # include all non-default values
        non_default_inp = get_non_default_input(graph)
        if node.label in non_default_inp:
            for k, v in non_default_inp[node.label].items():
                # print(f"Testing {node.label}: {k} to kwargs_list")
                if not isinstance(v, (Node, Port)):
                    if first_arg:
                        first_arg = False
                    else:
                        kwargs += """, """
                    port = get_node_input_port(node, k)
                    kwargs += f"{k}: {port.type}"
                    if port.default is not NotData:
                        kwargs += f" = {port.default}"

                    if k not in kwargs_list:
                        # print(f"Adding {node.label}: {k} to kwargs_list")
                        kwargs_list.append(k)
                    else:
                        raise NotImplementedError(
                            f"Multiple inputs with the same name: {node.label}: {k} in {kwargs_list}"
                        )

    code = f"""
def {graph.label}({kwargs}):

    from {workflow_lib} import Workflow
    import {pyiron_nodes_lib}

    wf = Workflow('{graph.label}')

"""

    return_args = []

    # Add nodes to Workflow
    for node in graph.nodes.values():
        label, import_path = node.label, node.import_path
        if not is_virtual_node(label):
            code += f"""    wf.{label} = {import_path}("""

        # Add edges
        first_arg = True
        for edge in graph.edges:
            if edge.target == label:
                if first_arg:
                    first_arg = False
                else:
                    code += """, """
                if is_virtual_node(edge.source):
                    code += f"""{edge.targetHandle}={edge.sourceHandle}"""
                else:
                    if edge.target.startswith("va_o_"):
                        return_args.append(f"wf.{edge.source}")
                    else:
                        source_node = graph.nodes[edge.source]
                        if source_node.node.n_out_labels == 1:
                            code += f"""{edge.targetHandle}=wf.{edge.source}"""
                        else:
                            code += f"""{edge.targetHandle}=wf.{edge.source}.outputs.{edge.sourceHandle}"""

        # Add non-default arguments to function node call
        non_default_inp = get_non_default_input(graph)
        if label in non_default_inp:
            for k, v in non_default_inp[label].items():
                # code += _build_input_argument_string(k, v, first_arg)
                if not isinstance(v, (Node, Port)):
                    kw_code, first_arg = _build_input_argument_string(
                        k, k, first_arg, as_string=False
                    )
                    code += kw_code

        if not is_virtual_node(label):
            code += f""") \n"""

    if not return_args:
        outputs = get_unconnected_output_ports(graph)
        for node_label, port_label in outputs:
            return_args.append(f"wf.{node_label}.outputs.{port_label}")

    code += "\n" + "    return " + ", ".join(return_args) + "\n"
    return code
=======
    from pyiron_workflow.graph.to_code import get_code_from_graph

    return get_code_from_graph(
        graph,
        sort_graph=sort_graph,
        use_node_default=include_non_default_inputs,
        scope_inputs=False,
        enforced_node_library=None,  # pyiron_nodes_lib
        # can't enforce for dataclasses: https://github.com/JNmpi/pyiron_core/issues/80
    )
>>>>>>> 3f30b882


def get_graph_from_wf(
    wf: Workflow,
    wf_outputs: Tuple[Node | Port],
    out_labels: List[str],
    wf_label: str = None,
) -> Graph:
    if wf_label is None:
        wf_label = wf.label

    # print("wf_label: ", wf_label)
    graph = Graph(label=wf_label)

    for label, node in wf._nodes.items():
        # TODO: node input changes due to rewiring edges!
        # Should be copied but in the present implementation deepcopy does not work
        # print(f"Adding node {label}")
        graph = add_node(graph, node, label=label)

        data = node.inputs.data
        changed_args = _different_indices(data["default"], data["value"])

        # construct the input nodes for the non-default arguments
        for i in changed_args:
            value = data["value"][i]
            handle = data["label"][i]
            if not isinstance(value, (Node, Port)):
                if isinstance(value, str) and value.startswith("va_i_"):
                    # print(f"Adding input node {handle}", value)
                    inp_node_label = value
                    if inp_node_label not in graph.nodes:
                        # print(f"Adding input node {inp_node_label}")
                        graph += identity(label=inp_node_label)

                    edge = GraphEdge(
                        target=label,
                        targetHandle=handle,
                        source=inp_node_label,
                        sourceHandle="x",  # input label of identity node
                    )

                    graph += edge

    for edge in wf._edges:
        graph += GraphEdge(**edge)

    # print(f"Adding output nodes {out_labels}")
    for out_label, wf_output in zip(out_labels, wf_outputs):
        out_node_label = f"va_o_{wf_label}__{out_label}"
        graph += identity(label=out_node_label)

        if isinstance(wf_output, Port):
            target = wf_output.node.label
            target_handle = wf_output.label
        elif isinstance(wf_output, Node):
            target = wf_output.label
            output_ports_labels = wf_output.outputs.data["label"]
            if len(output_ports_labels) == 1:
                target_handle = output_ports_labels[0]
            else:
                raise ValueError()
        else:
            raise ValueError()

        edge = GraphEdge(
            source=target,
            sourceHandle=target_handle,
            target=out_node_label,
            targetHandle="x",  # input label of identity node
        )

        # print("target: ", target, target_handle)
        graph += edge

    sorted_graph = topological_sort(graph)
    return sorted_graph


def run_macro_node(macro_node):
    macro_graph = get_graph_from_macro_node(macro_node)

    output_nodes = list()
    output_labels = dict()
    for edge in macro_graph.edges:
        if f"va_o_{macro_node.label}__" in edge.target:
            output_nodes.append(edge.source)
            o_label = edge.target.split("__")[-1]
            output_labels[o_label] = (edge.source, edge.sourceHandle)

    # connect inner node input directly with outer node, eliminate in execution macro input port
    for graph_node in macro_graph.nodes.values():
        values = graph_node.node.inputs.data["value"]
        labels = graph_node.node.inputs.data["label"]
        for port_label, port_value in zip(labels, values):
            # print('label: ', port_label)
            if isinstance(port_value, (Port)):
                # print(port_label, type(port_value.value))
                if isinstance(port_value.value, (Port)):
                    # print('double: ', port_value.value.label, port_value.value.node.label)
                    graph_node.node.inputs.__setattr__(port_label, port_value.value)

    outputs = list()
    # output_labels = macro_node.outputs.data["label"]
    for out_label in set(output_nodes):
        # print(f"output node {out_label} of macro {macro_node.label}")
        outputs.append(
            pull_node(macro_graph, out_label)
        )  # use graph theory to avoid recalculating nodes (or use ready)

    if len(outputs) == 1:
        return outputs[0]  # works only for nodes with single output
    else:
        outputs = list()
        for label in macro_node.outputs.data["label"]:
            # print(f"output label {label}")
            o_source, o_handle = output_labels[label]
            out = macro_graph.nodes[o_source].node.outputs.__getattr__(o_handle)
            outputs.append(out.value)

        # raise NotImplementedError("Multiple outputs not yet implemented. Sort sequence by macro output labels.")
        return outputs


def run_node(node: Node | GraphNode, **kwargs):
    """
    Executes a given node and returns its output.
    Parameters:
        node (Node | GraphNode): The node to be executed. It can either be an instance of `Node`
                                 or `GraphNode`. If it is a `GraphNode`, its underlying `node`
                                 attribute is used for execution. If it is a `Node`, a copy of
                                 the node is created for execution.
        **kwargs: Additional keyword arguments to be passed as inputs to the node. These are
                  added to the node's inputs before execution.
    Returns:
        Any: The result of the node's execution. If an error occurs during execution, `None`
             is returned.
    Raises:
        TypeError: If the provided `node` is neither a `Node` nor a `GraphNode`.
    Notes:
        - If an exception occurs during the execution of the node, it is caught, and an error
          message is printed. The function then returns `None`.
    """
    if isinstance(node, GraphNode):
        node_to_run = node.node
    elif isinstance(node, Node):
        node_to_run = node.copy()
    else:
        raise TypeError(f"Unexpected node type {type(node)}")

    for key, value in kwargs.items():
        node_to_run.inputs[key] = value
    try:
        result = node_to_run.run()
    except Exception as e:
        print(f"An error occurred while running the node: {e}")
        result = None

    return result


def get_graph_from_macro_node(macro_node: Node) -> Graph:
    orig_values = dict()
    kwargs = {}
    for inp in macro_node.inputs.data["label"]:
        inp_port_label = f"va_i_{macro_node.label}__{inp}"
        kwargs[inp] = inp_port_label
        orig_values[inp_port_label] = macro_node.inputs.__getattr__(inp)

    out = macro_node._func(**kwargs)
    if isinstance(out, tuple):
        out_0 = out[0]
    else:
        out_0 = out
        out = (out,)

    # each output instance contains link to workflow, check that it works for multiple outputs
    if isinstance(out[0], Port):
        out_0 = out_0.node
    wf = out_0._workflow
    # print("label: ", wf.label, macro_node.label)
    wf.label = macro_node.label

    out_labels = macro_node.outputs.data["label"]

    new_graph = get_graph_from_wf(
        wf, wf_outputs=out, out_labels=out_labels, wf_label=macro_node.label
    )
    # restore original kwargs

    # print("new_graph: ", new_graph.label)
    for node in new_graph.nodes.values():
        # iterate over all non-virtual nodes
        if not is_virtual_node(node.label):
            for i, value in enumerate(node.node.inputs.data["value"]):
                if value in orig_values:
                    # print(f"Setting value {value} to {orig_values[value]}")
                    node.node.inputs.data["value"][i] = orig_values[value]

    return new_graph


####################################################################################################
# Collapse and Expand Graphs and Macro Nodes
####################################################################################################


def is_virtual_node(node_label: str) -> bool:
    return node_label.startswith("va_")


def handle_to_port_label(handle: str) -> str:
    if is_virtual_node(handle):
        path_list = handle[len("va_i_") :].split("__")
        # print(f"path_list: {path_list}")
        if len(path_list) > 2:
            return "__".join(path_list[1:])
        return handle.split("__")[-1]
    return handle


def handle_to_node_label(handle: str) -> str:
    if is_virtual_node(handle):
        return handle.split("__")[-2]


def handle_to_parent_label(handle: str) -> str:
    if is_virtual_node(handle):
        return handle[len("va_i_") :].split("__")[0]


def _is_parent_in_node_label(label: str, parent_label: str) -> bool:
    if parent_label is None:
        return False

    if is_virtual_node(label):
        return handle_to_parent_label(label) == parent_label

    return False


def move_parent_nodes_to_top(graph):
    # reorder parent nodes that they are before their children
    # this is necessary for elk to work properly
    # get a list of the node labels in correct order
    node_labels = []
    reordered_nodes = []
    for node in graph.nodes.values():
        if node.parent_id is not None:
            if node.label not in reordered_nodes and node.parent_id not in node_labels:
                node_labels.append(node.parent_id)
                reordered_nodes.append(node.parent_id)
        if node.label not in node_labels:
            node_labels.append(node.label)

    print(reordered_nodes)
    new_nodes = Nodes(obj_type=GraphNode)
    # print("sub_graph22: ", "_obj_type" in new_nodes.__getstate__())
    for label in node_labels:
        new_nodes[label] = graph.nodes[label]
    new_graph = copy_graph(graph)
    new_graph.nodes = new_nodes
    return new_graph


def _node_labels_to_node_ids(graph: Graph, node_labels: List[str]) -> List[str]:
    ind_dict = dict()
    for ind, label in enumerate(graph.nodes.keys()):
        ind_dict[label] = ind

    return [ind_dict[label] for label in node_labels]


def create_group(full_graph, node_ids=[], label=None):
    full_graph = copy_graph(full_graph)
    sub_graph = _get_subgraph(full_graph, node_ids, label)
    sub_graph_node = graph_to_node(sub_graph)

    # print("sub_graph: ", sub_graph.label, "_obj_type" in full_graph.nodes.__getstate__())
    full_graph.nodes[sub_graph.label] = GraphNode(
        id=sub_graph.label,
        label=sub_graph.label,
        parent_id=None,
        graph=sub_graph,
        node_type="graph",
        node=sub_graph_node,
        widget_type="customNode",
        expanded=False,
    )
    # print("sub_graph1: ", sub_graph.label, "_obj_type" in full_graph.nodes.__getstate__())
    # print("sub_graph_node: ", full_graph.nodes[sub_graph.label])

    for node in sub_graph.nodes.values():
        full_graph.nodes[node.label].parent_id = sub_graph.label
        full_graph.nodes[node.label].level += 1

    add_edges = []
    for io_type in ["inputs", "outputs"]:
        values = getattr(sub_graph_node, io_type).data["value"]
        labels = getattr(sub_graph_node, io_type).data["label"]
        print("labels", labels)
        for handle, value in zip(labels, values):
            handle = f"va_{io_type[0]}_{sub_graph.label}__{handle}"
            # handle = f"va_{io_type[0]}_{handle}"
            full_graph += identity(label=handle)
            full_graph.nodes[handle].parent_id = sub_graph.label
            if io_type[0] == "i":
                target_node, target_handle = handle.split("__")[1:]
                print("inp: ", target_node, target_handle)
                edge = GraphEdge(
                    source=handle,
                    target=target_node,
                    sourceHandle="x",
                    targetHandle=target_handle,
                )
                add_edges.append(edge)
                print(edge)

    # rewire connections to external output nodes
    node_ports = get_externally_connected_input_ports(sub_graph)
    for node, handle in node_ports:
        # print(node, handle)
        for edge in full_graph.edges:
            if edge.target == node and edge.targetHandle == handle:
                new_edge = copy.copy(edge)
                new_edge.target = f"va_i_{sub_graph.label}__{edge.targetHandle}"
                new_edge.targetHandle = "x"
                add_edges.append(new_edge)

    # print("sub_graph1b: ", sub_graph.label, "_obj_type" in full_graph.nodes.__getstate__())
    # print("Sub_Graph_node: ", full_graph.nodes[sub_graph.label])
    # rewire connections to external input nodes
    for key, node in full_graph.nodes.items():
        print("node: ", key, node)
        marker = f"va_o_{sub_graph.label}__"
        if marker in node.label:
            # print("virtual output node", node.label)
            source_node, source_handle = node.label[len(marker) :].split("__")
            # print(source_node, source_handle)
            for edge in full_graph.edges:
                if edge.source == source_node:
                    new_edge = copy.copy(edge)
                    edge.source = (
                        f"va_o_{sub_graph.label}__{source_node}__{edge.sourceHandle}"
                    )
                    edge.sourceHandle = "x"
                    new_edge.target = f"va_o_{sub_graph.label}__{source_node}__{new_edge.sourceHandle}"
                    new_edge.targetHandle = "x"
                    add_edges.append(new_edge)

    for edge in add_edges:
        full_graph.edges.append(edge)

    # print("sub_graph1c: ", sub_graph.label, "_obj_type" in full_graph.nodes.__getstate__())
    full_graph = move_parent_nodes_to_top(full_graph)
    # print("sub_graph2: ", sub_graph.label, "_obj_type" in full_graph.nodes.__getstate__())
    return full_graph


def _remove_virtual_nodes(
    graph: Graph, reconnect_edges=False, parent_label: str = None
) -> Graph:
    # first collect all va_nodes in a list, then remove it from the graph
    new_graph = copy_graph(graph)
    va_list = [
        node_label
        for node_label in graph.nodes.keys()
        if _is_parent_in_node_label(node_label, parent_label)
    ]

    for node_label in va_list:
        if reconnect_edges:
            new_graph = remove_node_with_reconnected_edges(new_graph, node_label)
        else:
            del new_graph.nodes[node_label]

    return new_graph


def _remove_virtual_edges(graph: Graph) -> Graph:
    new_graph = copy_graph(graph)
    edges_to_remove = [
        edge
        for edge in graph.edges
        if is_virtual_node(edge.source) or is_virtual_node(edge.target)
    ]
    for edge in edges_to_remove:
        new_graph.edges.remove(edge)
    return new_graph


def _remove_edges_to_hidden_nodes(graph: Graph) -> Graph:
    new_graph = copy_graph(graph)
    edges_to_remove = []
    for edge in graph.edges:
        if not (edge.source in graph.nodes and edge.target in graph.nodes):
            edges_to_remove.append(edge)

    for edge in edges_to_remove:
        new_graph.edges.remove(edge)

    return new_graph


def get_updated_graph(full_graph: Graph, level: int = 0) -> Graph:
    """
    Get the updated graph after marking nodes as expanded or collapsed.
    """
    graph = copy_graph(full_graph)
    for node in full_graph.nodes.values():
        if node.level == 0 and node.graph is not None:
            if node.expanded:
                graph = expand_node(graph, node.label)
            else:
                graph = collapse_node(graph, node.label)

    graph = _remove_virtual_edges(graph)
    graph = _remove_edges_to_hidden_nodes(graph)
    graph = update_execution_graph(graph)
    return graph


def expand_node(
    full_graph: Graph, node_label: str, remove_virtual_nodes: bool = True
) -> Graph:
    new_graph = copy_graph(full_graph)
    graph_node = new_graph.nodes[node_label]

    if graph_node.node_type == "graph":
        print(f"Expanding node {node_label}")
        graph_node.expanded = True
        inner_graph = graph_node.graph

        # # Add inner nodes to the graph
        # for inner_node_label, inner_node in inner_graph.nodes.items():
        #     print(f"Adding inner node {inner_node_label}", type(inner_node))
        #     inner_node.parent_id = node_label
        #     inner_node.level += 1
        #     new_graph.nodes[inner_node_label] = inner_node

        # Rewire edges
        new_edges = Edges()
        # Add inner edges
        for inner_edge in inner_graph.edges:
            new_edges.append(inner_edge)

        for edge in new_graph.edges:
            new_edges.append(edge)

        new_graph.edges = new_edges
        if remove_virtual_nodes:
            new_graph = _remove_virtual_nodes(
                new_graph, reconnect_edges=True, parent_label=node_label
            )

    return new_graph


def remove_hidden_nodes(graph: Graph, node_label: str) -> Graph:
    new_graph = copy_graph(graph)
    nodes_to_remove = []
    for node in new_graph.nodes.values():
        if node.parent_id == node_label:
            if not new_graph.nodes[node.parent_id].expanded:
                nodes_to_remove.append(node.label)

    for node_label in nodes_to_remove:
        del new_graph.nodes[node_label]

    return new_graph


def collapse_node(
    graph: Graph, node_label: str, remove_virtual_nodes: bool = True
) -> Graph:
    new_graph = copy_graph(graph)
    graph_node = new_graph.nodes[node_label]

    if graph_node.node_type == "graph":
        # print(f"Collapsing node {node_label}")
        graph_node.expanded = False
        for edge in new_graph.edges:
            if _is_parent_in_node_label(edge.source, node_label):
                source = handle_to_parent_label(edge.source)
                edge.sourceHandle = handle_to_port_label(edge.source)
                edge.source = source
                # print(f"rewiring edge {edge.source}/{edge.sourceHandle}")
            if _is_parent_in_node_label(edge.target, node_label):
                target = handle_to_parent_label(edge.target)
                edge.targetHandle = handle_to_port_label(edge.target)
                edge.target = target

        if remove_virtual_nodes:
            new_graph = _remove_virtual_nodes(
                new_graph, reconnect_edges=False, parent_label=node_label
            )

        # TODO: make the following recursive, i.e., also remove children of nodes in the collapsed graph
        new_graph = remove_hidden_nodes(new_graph, node_label)

    return new_graph


def get_full_graph_from_wf(wf: Workflow) -> Graph:
    graph = Graph(label=wf.label)

    macro_node_labels = []
    for label, node in wf._nodes.items():
        if node.node_type == "macro_node":
            node.label = label
            graph += node
            # new_node = get_graph_from_macro_node(node)
            # graph = add_node(graph, new_node, label=label)
            # graph.nodes[node.label].node = node
            macro_node_labels.append(label)
        else:
            graph = add_node(graph, node, label=label)

    for edge in wf._edges:
        source = edge["source"]
        target = edge["target"]
        source_handle = edge["sourceHandle"]
        target_handle = edge["targetHandle"]

        if source in macro_node_labels:
            source = "va_o_" + source + "__" + source_handle
            source_handle = "x"
        elif target in macro_node_labels:
            target = "va_i_" + target + "__" + target_handle
            target_handle = "x"

        graph += GraphEdge(source, target, source_handle, target_handle)

    return graph


####################################################################################################
# Graph topology, sorting, and traversal functions
####################################################################################################
from collections import defaultdict
import pathlib
import json
from typing import Union


from typing import TYPE_CHECKING, List, Tuple

if TYPE_CHECKING:
    from pyiron_workflow import Workflow


def get_ports_of_node_type(graph: Graph) -> List[Port]:
    ports = []
    for node in graph.nodes.values():
        inds = node.inputs.data["type"].select("Node")
        for ind in inds:
            ports += node.inputs.data["value"][ind]
    return ports


def _different_indices(default, value):
    # TODO: quick fix, use _get_non_default_inputs from simple_workflow.py
    return [
        i
        for i in range(len(default))
        if (str(default[i]) != str(value[i])) or (str(value[i]) in (NotData))
    ]


def get_non_default_input(
    graph: Graph, exclude_connections=False, flatten=False
) -> dict:
    nodes = dict()
    node_port_list = []  # list of tuples (node_label, port_label)
    for node in graph.nodes.values():
        data = node.node.inputs.data
        changed_args = _different_indices(data["default"], data["value"])
        node_dict = dict()
        for i in changed_args:
            if not (exclude_connections and isinstance(data["value"][i], (Node, Port))):
                node_dict[data["label"][i]] = data["value"][i]
                node_port_list.append((node.label, data["label"][i]))

        if node_dict:
            nodes[node.label] = node_dict

    if flatten:
        return node_port_list
    return nodes


def get_unconnected_ports(graph: Graph, port_type: str) -> List[Tuple[str, str]]:
    not_connected_ports = []
    for node in graph.nodes.values():
        if node.node_type == "graph":
            continue
        ports = (
            node.node.inputs.data["label"]
            if port_type == "input"
            else node.node.outputs.data["label"]
        )
        for port_label in ports:
            connected = False
            for edge in graph.edges:
                if (
                    port_type == "input"
                    and edge.target == node.label
                    and edge.targetHandle == port_label
                ) or (
                    port_type == "output"
                    and edge.source == node.label
                    and edge.sourceHandle == port_label
                ):
                    connected = True
                    break
            if not connected:
                not_connected_ports.append((node.label, port_label))
    return not_connected_ports


def get_unconnected_output_ports(graph: Graph) -> List[Tuple[str, str]]:
    return get_unconnected_ports(graph, "output")


def get_node_output_port(node: Node, port_label: str) -> Port:
    for port in node.node.outputs.data["label"]:
        if port == port_label:
            return node.node.outputs.__getattr__(port_label)
    return None


def get_externally_connected_input_ports(graph):
    external_ports = []
    for node in graph.nodes.values():
        ports = node.node.inputs.data["label"]
        values = node.node.inputs.data["value"]
        for port_label, value in zip(ports, values):
            if is_port_external_to_graph(value, graph):
                external_ports.append((node.label, port_label))

    return external_ports


def get_unconnected_input_ports(graph: Graph) -> List[Tuple[str, str]]:
    return get_unconnected_ports(graph, "input")


def get_inputs_of_graph(graph: Graph, exclude_unconnected_default_ports=False) -> Data:
    if exclude_unconnected_default_ports:
        include_ports = get_non_default_input(
            graph, exclude_connections=True, flatten=True
        ) + get_externally_connected_input_ports(graph)

    labels, values, types, default, ready = [], [], [], [], []
    for node_label, port_label in get_unconnected_input_ports(graph):
        node = graph.nodes[node_label]
        port = get_node_input_port(node, port_label)
        # ensure that label is unique
        # if port_label in labels:
        #   port_label = f"{node_label}__{port_label}"
        if (
            exclude_unconnected_default_ports
            and (node_label, port_label) not in include_ports
        ):
            continue

        port_label = f"{node_label}__{port_label}"
        labels.append(port_label)
        values.append(port.value)
        types.append(port.type)
        default.append(port.default)
        ready.append(port.ready)

    return Data(
        dict(label=labels, value=values, type=types, default=default, ready=ready),
        attribute=Port,
    )


def is_port_external_to_graph(value: any, graph: Graph) -> bool:
    """
    Check if a port is external to the graph.

    Args:
        value: The value of the port.
        graph: The graph to check against.

    Returns:
        bool: True if the port is external, False otherwise.
    """
    has_value_attr = hasattr(value, "value")
    is_external_node = isinstance(value, Node) and value.label not in graph.nodes
    is_external_port = isinstance(value, Port) and value.node.label not in graph.nodes
    return has_value_attr and (is_external_node or is_external_port)


def get_node_input_port(node: Node, port_label: str) -> Port:
    for port in node.node.inputs.data["label"]:
        if port == port_label:
            return node.node.inputs.__getattr__(port_label)
    return None


def get_outputs_of_graph(graph: Graph) -> Data:
    labels, values, types, ready = [], [], [], []
    for node_label, port_label in get_unconnected_output_ports(graph):
        node = graph.nodes[node_label]
        port = get_node_output_port(node, port_label)
        # ensure that label is unique
        # if port_label in labels:
        port_label = f"{node_label}__{port_label}"
        labels.append(port_label)
        values.append(port.value)
        types.append(port.type)
        ready.append(port.ready)

    return Data(
        dict(label=labels, value=values, type=types, ready=ready), attribute=Port
    )


def _find_node_inputs(graph: Graph) -> List[Port]:
    node_inputs = []
    for graph_node in graph.nodes.values():
        node_inp_types = graph_node.node.inputs.data["type"]
        if "Node" in node_inp_types:
            indices = [i for i, x in enumerate(node_inp_types) if x == "Node"]
            target = graph_node.node.label
            for i in indices:
                target_handle = graph_node.node.inputs.data["label"][i]
                node_inputs.append((target, target_handle))
                # print(target, target_handle, i)

    return node_inputs


def _remove_node_inputs(graph: Graph) -> Graph:
    new_graph = copy_graph(graph)
    node_inputs = _find_node_inputs(graph)
    for node, handle in node_inputs:
        for edge in new_graph.edges:
            if edge.target == node and edge.targetHandle == handle:
                new_graph.edges.remove(edge)

    return new_graph


def _convert_to_integer_representation(graph: Graph):
    # Create a dictionary mapping node labels to indices
    node_to_index = {
        node_label: index for index, node_label in enumerate(graph.nodes.keys())
    }

    # Convert edge list to integer representation
    integer_edges = [
        (node_to_index[edge.source], node_to_index[edge.target]) for edge in graph.edges
    ]

    return integer_edges


def _get_variable_nodes(graph: Graph):
    variable_nodes = [
        i
        for i, node_label in enumerate(graph.nodes.keys())
        if is_virtual_node(node_label)
    ]
    return variable_nodes


def _find_input_nodes(graph: Graph, last_node_id):
    # Create a reverse adjacency list from the graph
    integer_edges = _convert_to_integer_representation(graph)
    variable_nodes_bool = _get_variable_nodes(graph)

    reverse_adjacency_list = {}
    for source, target in integer_edges:
        if target not in reverse_adjacency_list:
            reverse_adjacency_list[target] = []
        reverse_adjacency_list[target].append(source)

    # Perform DFS to find all input nodes
    input_nodes = set()
    stack = [last_node_id]

    while stack:
        node = stack.pop()
        if node not in input_nodes:
            if node not in variable_nodes_bool:
                input_nodes.add(node)
                if node in reverse_adjacency_list:
                    stack.extend(reverse_adjacency_list[node])

    sorted_subgraph = _get_subgraph(graph, list(input_nodes))
    node_list = []
    for node_label in sorted_subgraph.nodes.keys():
        graph_labels = _get_node_labels(graph)
        node_list.append(graph_labels.index(node_label))

    return node_list


def graph_to_code(graph):
    graph = get_code_from_graph(graph, sort_graph=True)
    return graph


def graph_to_node(graph: Graph, exclude_unconnected_default_ports=True) -> Node:
    from pyiron_workflow.graph.to_code import (
        get_code_from_graph,
    )

    # print("graph_to_node: ", _build_function_parameters(graph, use_node_default=False))
    function_string = get_code_from_graph(graph, use_node_default=False)

    # Create a dictionary to serve as the local namespace
    virtual_namespace = {}

    # Execute the function string in the local namespace
    # print("function_string: ", function_string)
    exec(function_string, globals(), virtual_namespace)

    # Retrieve the function from the local namespace
    func = virtual_namespace[graph.label]

    node = Node(
        func=func,
        label=graph.label,
        node_type="graph",
        inputs=get_inputs_of_graph(graph, exclude_unconnected_default_ports=True),
        outputs=get_outputs_of_graph(graph),
    )
    node.label = graph.label  # should not be necessary
    node._code = function_string  # TODO: add macro decorator with output labels
    node.graph = graph

    return node


def _get_subgraph(graph: Graph, node_indices, label=None) -> Graph:
    # collapse all nodes that are in the subgraph
    # TODO: remove child nodes in subgraph of collapsed nodes
    graph = copy_graph(graph)
    for subgraph_node in graph.nodes.iloc(node_indices):
        # print(f"Collapsing node {subgraph_node}", type(subgraph_node))
        graph.nodes[subgraph_node].expanded = False

    edges = graph.edges
    subgraph_nodes = graph.nodes.iloc(node_indices)

    subgraph_edges = NestedList(obj_type=GraphEdge)
    integer_edges = _convert_to_integer_representation(graph)
    for i, (id_source, id_target) in enumerate(integer_edges):
        if id_source in node_indices and id_target in node_indices:
            subgraph_edges.append(edges[i])

    if label is None:
        label = "subgraph"
    subgraph = Graph(
        nodes=subgraph_nodes, edges=subgraph_edges, label=get_unique_label(graph, label)
    )
    sorted_subgraph = topological_sort(subgraph)

    return sorted_subgraph


def topological_sort(graph: Graph) -> Graph:
    # Kahn's algorithm for topological sorting
    # Create a graph and in-degree count for each node

    sort_graph = defaultdict(list)
    edges = _convert_to_integer_representation(graph)
    nodes = range(len(graph.nodes))

    in_degree = {node: 0 for node in nodes}

    # Build the graph and count in-degrees
    for edge in edges:
        n_i, n_j = edge
        sort_graph[n_i].append(n_j)
        in_degree[n_j] += 1

    # Initialize queue with nodes having 0 in-degree
    queue = [node for node in nodes if in_degree[node] == 0]

    result = []
    while queue:
        node = queue.pop(0)
        result.append(node)

        # Reduce in-degree of adjacent nodes
        for neighbor in sort_graph[node]:
            in_degree[neighbor] -= 1
            if in_degree[neighbor] == 0:
                queue.append(neighbor)

    # Check if there's a cycle
    if len(result) != len(nodes):
        return None  # Graph has a cycle

    sorted_nodes = graph.nodes.iloc(result)
    sorted_graph = Graph(nodes=sorted_nodes, edges=graph.edges, label=graph.label)

    return sorted_graph


@as_function_node
def identity(x):
    return x


# find in a pandas dataframe whether the target and tagetHandle column match a given target and targetHandle
def _find_target_edge(graph: Graph, target, targetHandle):
    df = graph.edges.df
    edges = df.loc[(df["target"] == target) & (df["targetHandle"] == targetHandle)]
    return edges


def _find_source_edge(graph: Graph, source, sourceHandle):
    df = graph.edges.df
    edges = df.loc[(df["source"] == source) & (df["sourceHandle"] == sourceHandle)]
    return edges


def update_input_values(graph: Graph, node_label: str, values: list):
    node: Node = graph.nodes[node_label].node
    for i, value in enumerate(values):
        handle = node.inputs.data["label"][i]
        update_input_value(graph, node_label, handle, value)

    return graph


def update_input_value(
    graph: Graph,
    node_label: str,
    handle: str | int,
    value: Union[str, int, float, Node, Port],
) -> Graph:
    node = graph.nodes[node_label].node
    if isinstance(handle, int):
        index = handle
    else:
        index = node.inputs.data["label"].index(handle)
    node.inputs.data["value"][index] = value
    if not node.inputs.data["ready"][index] and str(
        node.inputs.data["default"][index]
    ) != str(
        value
    ):  # TODO: check if value type is correct
        node.inputs.data["ready"][index] = True

    return graph


def update_execution_graph(graph: Graph, debug=False) -> Graph:
    """
    Update the execution graph after changing node expansions or collapses
    """
    # graph = copy_graph(graph)
    for edge in graph.edges:
        source_node = graph.nodes[edge.source]

        # update source output ports
        data = source_node.node.outputs.data
        data["node"] = [source_node.node for _ in data["label"]]

        if debug:
            print(
                f"Updating input {source_node.label} in node {edge.source}",
                edge.sourceHandle,
                edge.targetHandle,
                id(source_node.node),
                id(source_node.node.outputs.data["node"][0]),
            )

        graph = update_input_value(
            graph,
            edge.target,
            edge.targetHandle,
            source_node.node.outputs.__getattr__(edge.sourceHandle),
        )
        # print(f"Updated input {graph.nodes[edge.target].label} in node {edge.target}", graph.nodes[edge.target].node.inputs)

    return graph


<<<<<<< HEAD
def get_code_from_wf(wf: Workflow):
    """Generate Python source code from pyiron_workflow"""

    graph = get_graph_from_wf(wf)

    code = get_code_from_graph(graph)

    return code


=======
>>>>>>> 3f30b882
def run_wf(wf, debug=False):
    graph = get_graph_from_wf(wf)
    variable_nodes = _get_variable_nodes(graph)
    for i, node_label in enumerate(graph.nodes.keys()):
        if i not in variable_nodes:
            if debug:
                print(f"running node {node_label}")
            out = wf._nodes[node_label].run()

    return out


def _get_node_labels(graph: Graph):
    """
    Retrieve list of the labels of all nodes in the workflow graph.

    Args:
        graph (Graph): The workflow graph containing nodes.

    Returns:
        list: A list of node labels.
    """
    return [node_label for node_label in graph.nodes.keys()]


def pull_node(graph: Graph, node_label: str):
    """
    Pull a node from the workflow graph and run it. Execute only nodes that
    are required as input to run the node.

    Args:
        graph (Graph): The graph containing the node.
        node_label (str): The label of the node to pull.
    """
    # TODO: implement
    # opt_graph = _optimize_graph_connections(graph)
    opt_graph = copy_graph(graph)

    # closures are not part of the execution pipeline (called inside the function!)
    opt_graph = _remove_node_inputs(opt_graph)
    node_labels = _get_node_labels(opt_graph)
    if node_label not in node_labels:
        raise ValueError(f"Node label '{node_label}' not found in the workflow graph.")
    node_index = node_labels.index(node_label)
    input_nodes = _find_input_nodes(opt_graph, node_index)
    input_nodes_labels = [node_labels[i] for i in input_nodes]

    for input_node_label in input_nodes_labels:
        print(f"Running node {input_node_label}")
        out = opt_graph.nodes[input_node_label].node.run()
    return out


def _save_graph(
    graph: Graph,
    filename: str | pathlib.Path = None,
    workflow_dir: str = ".",
    overwrite: bool = False,
):
    if filename is None:
        filename = f"{graph.label}.json"

    if isinstance(filename, str):
        # check if filename has extension json, if not add it
        if not filename.endswith(".json"):
            filename = f"{filename}.json"

        filename = pathlib.Path(filename)

    file = pathlib.Path(workflow_dir) / filename
    if file.exists() and not overwrite:
        raise FileExistsError(
            f"File '{filename}' already exists in dir {workflow_dir}."
        )

    with open(file, "w") as f:
        f.write(json.dumps((graph.__getstate__()), indent=4))

    return True


def _load_graph(filename: str | pathlib.Path, workflow_dir: str = "."):
    # check if filename has extension json, if not add it
    if isinstance(filename, str):
        if not filename.endswith(".json"):
            filename = f"{filename}.json"

    if isinstance(filename, str):
        filename = pathlib.Path(filename)

    wf_file = workflow_dir / filename
    if not wf_file.exists():
        raise FileNotFoundError(f"File '{filename}' not found in dir {workflow_dir}.")

    with open(wf_file, "r") as f:
        graph = Graph().__setstate__(json.load(f))

    return graph<|MERGE_RESOLUTION|>--- conflicted
+++ resolved
@@ -540,111 +540,6 @@
     Returns:
         str: The generated Python source code.
     """
-<<<<<<< HEAD
-
-    if sort_graph:
-        graph = get_updated_graph(graph)
-        graph = topological_sort(graph)
-
-    # get input kwargs from graph
-    kwargs = str()
-    kwargs_list = []
-    if not kwargs:
-        first_arg = True
-    for node in graph.nodes.values():
-        if node.label.startswith("va_i_"):
-            print(f"Found input node {node.label}")
-            # inp = node.label.split("__")[-1]
-            inp = handle_to_parent_label(node.label)
-            kwargs += inp + ", "  # =None, " include default values and type hints
-            kwargs_list.append(inp)
-            for edge in graph.edges:
-                if edge.target == node.label:
-                    print(f"Found edge {edge}")
-
-        # include all non-default values
-        non_default_inp = get_non_default_input(graph)
-        if node.label in non_default_inp:
-            for k, v in non_default_inp[node.label].items():
-                # print(f"Testing {node.label}: {k} to kwargs_list")
-                if not isinstance(v, (Node, Port)):
-                    if first_arg:
-                        first_arg = False
-                    else:
-                        kwargs += """, """
-                    port = get_node_input_port(node, k)
-                    kwargs += f"{k}: {port.type}"
-                    if port.default is not NotData:
-                        kwargs += f" = {port.default}"
-
-                    if k not in kwargs_list:
-                        # print(f"Adding {node.label}: {k} to kwargs_list")
-                        kwargs_list.append(k)
-                    else:
-                        raise NotImplementedError(
-                            f"Multiple inputs with the same name: {node.label}: {k} in {kwargs_list}"
-                        )
-
-    code = f"""
-def {graph.label}({kwargs}):
-
-    from {workflow_lib} import Workflow
-    import {pyiron_nodes_lib}
-
-    wf = Workflow('{graph.label}')
-
-"""
-
-    return_args = []
-
-    # Add nodes to Workflow
-    for node in graph.nodes.values():
-        label, import_path = node.label, node.import_path
-        if not is_virtual_node(label):
-            code += f"""    wf.{label} = {import_path}("""
-
-        # Add edges
-        first_arg = True
-        for edge in graph.edges:
-            if edge.target == label:
-                if first_arg:
-                    first_arg = False
-                else:
-                    code += """, """
-                if is_virtual_node(edge.source):
-                    code += f"""{edge.targetHandle}={edge.sourceHandle}"""
-                else:
-                    if edge.target.startswith("va_o_"):
-                        return_args.append(f"wf.{edge.source}")
-                    else:
-                        source_node = graph.nodes[edge.source]
-                        if source_node.node.n_out_labels == 1:
-                            code += f"""{edge.targetHandle}=wf.{edge.source}"""
-                        else:
-                            code += f"""{edge.targetHandle}=wf.{edge.source}.outputs.{edge.sourceHandle}"""
-
-        # Add non-default arguments to function node call
-        non_default_inp = get_non_default_input(graph)
-        if label in non_default_inp:
-            for k, v in non_default_inp[label].items():
-                # code += _build_input_argument_string(k, v, first_arg)
-                if not isinstance(v, (Node, Port)):
-                    kw_code, first_arg = _build_input_argument_string(
-                        k, k, first_arg, as_string=False
-                    )
-                    code += kw_code
-
-        if not is_virtual_node(label):
-            code += f""") \n"""
-
-    if not return_args:
-        outputs = get_unconnected_output_ports(graph)
-        for node_label, port_label in outputs:
-            return_args.append(f"wf.{node_label}.outputs.{port_label}")
-
-    code += "\n" + "    return " + ", ".join(return_args) + "\n"
-    return code
-=======
     from pyiron_workflow.graph.to_code import get_code_from_graph
 
     return get_code_from_graph(
@@ -655,7 +550,6 @@
         enforced_node_library=None,  # pyiron_nodes_lib
         # can't enforce for dataclasses: https://github.com/JNmpi/pyiron_core/issues/80
     )
->>>>>>> 3f30b882
 
 
 def get_graph_from_wf(
@@ -1643,19 +1537,6 @@
     return graph
 
 
-<<<<<<< HEAD
-def get_code_from_wf(wf: Workflow):
-    """Generate Python source code from pyiron_workflow"""
-
-    graph = get_graph_from_wf(wf)
-
-    code = get_code_from_graph(graph)
-
-    return code
-
-
-=======
->>>>>>> 3f30b882
 def run_wf(wf, debug=False):
     graph = get_graph_from_wf(wf)
     variable_nodes = _get_variable_nodes(graph)
