--- conflicted
+++ resolved
@@ -10,12 +10,9 @@
     Node,
     make_node_decorator,
     as_function_node,
-<<<<<<< HEAD
-=======
     as_inp_dataclass_node,
     as_macro_node,
     PORT_LABEL,
->>>>>>> de483bd0
 )
 
 from static.nodes import PassThrough, PassThroughMacro
